--- conflicted
+++ resolved
@@ -247,11 +247,7 @@
                     }
                 ),
             },
-<<<<<<< HEAD
-            FieldType::Option_(inner_type) if field_conf.set.strip_option => match field_conf.set.typ {
-=======
             FieldType::Option_(ref inner_type) if !field_conf.set.full_option => match field_conf.set.typ {
->>>>>>> bd8a8908
                 SetTypeConf::Ref => quote!(
                     #visibility fn #method_name<T: Into<#inner_type>>(
                         &mut self, val: T
