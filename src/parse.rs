// Copyright (C) 2019-2021 Boyu Yang
//
// Licensed under the Apache License, Version 2.0 <LICENSE-APACHE or
// http://www.apache.org/licenses/LICENSE-2.0> or the MIT license
// <LICENSE-MIT or http://opensource.org/licenses/MIT>, at your
// option. This file may not be copied, modified, or distributed
// except according to those terms.

use std::sync::{
    atomic::{AtomicUsize, Ordering},
    Once,
};

use quote::quote;
use syn::{parse::Result as ParseResult, spanned::Spanned, Error as SynError};

const ATTR_NAME: &str = "property";
const SKIP: &str = "skip";
const NAME_OPTION: (&str, Option<&[&str]>) = ("name", None);
const STRIP_OPTION: &[&str] = &["strip_option"];
const PREFIX_OPTION: (&str, Option<&[&str]>) = ("prefix", None);
const SUFFIX_OPTION: (&str, Option<&[&str]>) = ("suffix", None);
const VISIBILITY_OPTIONS: &[&str] = &["disable", "public", "crate", "private"];
const GET_TYPE_OPTIONS: (&str, Option<&[&str]>) = ("type", Some(&["auto", "ref", "copy", "clone"]));
const SET_TYPE_OPTIONS: (&str, Option<&[&str]>) =
    ("type", Some(&["ref", "own", "none", "replace"]));
const SET_OPTION_FULL_OPTION: &[&str] = &["full_option"];
const CLR_TYPE_OPTIONS: (&str, Option<&[&str]>) = ("scope", Some(&["auto", "option", "all"]));
const SORT_TYPE_OPTIONS: &[&str] = &["asc", "desc"];

static INIT_DEFAULT: Once = Once::new();
static mut CRATE_CONF: Option<FieldConf> = None;
static CALL_COUNT: AtomicUsize = AtomicUsize::new(0);

#[derive(Clone, Copy, PartialEq, Eq)]
pub(crate) enum PropertyType {
    Crate,
    Container,
    Field,
}

pub(crate) struct CrateConfDef {
    pub(crate) conf: FieldConf,
}

pub(crate) struct ContainerDef {
    pub(crate) name: syn::Ident,
    pub(crate) generics: syn::Generics,
    pub(crate) fields: Vec<FieldDef>,
}

pub(crate) struct FieldDef {
    pub(crate) ident: syn::Ident,
    pub(crate) ty: syn::Type,
    pub(crate) conf: FieldConf,
}

#[derive(Clone, Copy)]
pub(crate) enum GetTypeConf {
    Auto,
    Ref,
    Copy_,
    Clone_,
}

#[derive(Clone, Copy)]
pub(crate) enum SetTypeConf {
    Ref,
    Own,
    None_,
    Replace,
}

#[derive(Clone, Copy)]
pub(crate) enum ClrScopeConf {
    Auto,
    Option_,
    All,
}

#[derive(Clone, Copy)]
pub(crate) enum VisibilityConf {
    Disable,
    Public,
    Crate,
    Private,
}

#[derive(Clone, Copy)]
pub(crate) enum SortTypeConf {
    Ascending,
    Descending,
}

#[derive(Clone)]
pub(crate) enum MethodNameConf {
    Name(String),
    Format { prefix: String, suffix: String },
}

#[derive(Clone)]
pub(crate) struct GetFieldConf {
    pub(crate) vis: VisibilityConf,
    pub(crate) name: MethodNameConf,
    pub(crate) typ: GetTypeConf,
}

#[derive(Clone)]
pub(crate) struct SetFieldConf {
    pub(crate) vis: VisibilityConf,
    pub(crate) name: MethodNameConf,
    pub(crate) typ: SetTypeConf,
<<<<<<< HEAD
    pub(crate) strip_option: bool,
=======
    pub(crate) full_option: bool,
>>>>>>> bd8a8908
}

#[derive(Clone)]
pub(crate) struct MutFieldConf {
    pub(crate) vis: VisibilityConf,
    pub(crate) name: MethodNameConf,
}

#[derive(Clone)]
pub(crate) struct ClrFieldConf {
    pub(crate) vis: VisibilityConf,
    pub(crate) name: MethodNameConf,
    pub(crate) scope: ClrScopeConf,
}

#[derive(Clone)]
pub(crate) struct OrdFieldConf {
    pub(crate) number: Option<usize>,
    pub(crate) sort_type: SortTypeConf,
}

#[derive(Clone)]
pub(crate) struct FieldConf {
    pub(crate) get: GetFieldConf,
    pub(crate) set: SetFieldConf,
    pub(crate) mut_: MutFieldConf,
    pub(crate) clr: ClrFieldConf,
    pub(crate) ord: OrdFieldConf,
    pub(crate) skip: bool,
}

impl syn::parse::Parse for CrateConfDef {
    fn parse(input: syn::parse::ParseStream) -> ParseResult<Self> {
        let attr_args =
            syn::punctuated::Punctuated::<syn::NestedMeta, syn::Token![,]>::parse_terminated(
                input,
            )?;
        let mut conf = FieldConf::default();
        for nested_meta in attr_args.iter() {
            parse_nested_meta(&mut conf, nested_meta, PropertyType::Crate)?;
        }
        Ok(Self { conf })
    }
}

impl CrateConfDef {
    pub(crate) fn set_default_conf(self) {
        let Self { conf } = self;
        let call_count = CALL_COUNT.load(Ordering::SeqCst);
        unsafe {
            if CRATE_CONF.is_some() {
                panic!(
                    "The default property for the whole crate should be \
                     set only once for each crate."
                );
            } else if call_count > 0 {
                panic!(
                    "Some properties of containers or fields was set \
                     before the default property for the whole crate has been taken effect."
                );
            }
            INIT_DEFAULT.call_once(|| {
                CRATE_CONF = Some(conf);
            });
        }
    }

    fn get_default_conf() -> FieldConf {
        let _ = CALL_COUNT.fetch_add(1, Ordering::SeqCst);
        unsafe { CRATE_CONF.as_ref().map(ToOwned::to_owned) }.unwrap_or_else(Default::default)
    }
}

impl syn::parse::Parse for ContainerDef {
    fn parse(input: syn::parse::ParseStream) -> ParseResult<Self> {
        let derive_input: syn::DeriveInput = input.parse()?;
        let attrs_span = derive_input.span();
        let syn::DeriveInput {
            attrs,
            ident,
            generics,
            data,
            ..
        } = derive_input;
        let ident_span = ident.span();
        match data {
            syn::Data::Struct(data) => match data.fields {
                syn::Fields::Named(named_fields) => {
                    let conf = ContainerDef::parse_attrs(
                        attrs_span,
                        CrateConfDef::get_default_conf(),
                        &attrs[..],
                    )?;
                    Ok(Self {
                        name: ident,
                        generics,
                        fields: FieldDef::parse_named_fields(named_fields, conf, ident_span)?,
                    })
                }
                _ => Err(SynError::new(ident_span, "only support named fields")),
            },
            _ => Err(SynError::new(ident_span, "only support structs")),
        }
    }
}

impl ContainerDef {
    fn parse_attrs(
        span: proc_macro2::Span,
        conf: FieldConf,
        attrs: &[syn::Attribute],
    ) -> ParseResult<FieldConf> {
        parse_attrs(span, conf, attrs, PropertyType::Container)
    }
}

impl FieldDef {
    fn parse_named_fields(
        named_fields: syn::FieldsNamed,
        conf: FieldConf,
        span: proc_macro2::Span,
    ) -> ParseResult<Vec<Self>> {
        let mut fields = Vec::new();
        for f in named_fields.named.into_iter() {
            let syn::Field {
                attrs, ident, ty, ..
            } = f.clone();
            let conf = FieldDef::parse_attrs(f.span(), conf.clone(), &attrs[..])?;
            let ident = ident.ok_or_else(|| SynError::new(f.span(), "unreachable"))?;
            let field = Self { ident, ty, conf };
            fields.push(field);
        }
        if fields.is_empty() {
            Err(SynError::new(span, "nothing can do for an empty struct"))
        } else {
            Ok(fields)
        }
    }

    fn parse_attrs(
        span: proc_macro2::Span,
        conf: FieldConf,
        attrs: &[syn::Attribute],
    ) -> ParseResult<FieldConf> {
        parse_attrs(span, conf, attrs, PropertyType::Field)
    }
}

impl GetTypeConf {
    pub(crate) fn parse_from_input(
        namevalue_params: &::std::collections::HashMap<&str, String>,
        span: proc_macro2::Span,
    ) -> ParseResult<Option<Self>> {
        let choice = match namevalue_params.get("type").map(AsRef::as_ref) {
            None => None,
            Some("auto") => Some(GetTypeConf::Auto),
            Some("ref") => Some(GetTypeConf::Ref),
            Some("copy") => Some(GetTypeConf::Copy_),
            Some("clone") => Some(GetTypeConf::Clone_),
            _ => return Err(SynError::new(span, "unreachable result")),
        };
        Ok(choice)
    }
}

impl SetTypeConf {
    pub(crate) fn parse_from_input(
        namevalue_params: &::std::collections::HashMap<&str, String>,
        span: proc_macro2::Span,
    ) -> ParseResult<Option<Self>> {
        let choice = match namevalue_params.get("type").map(AsRef::as_ref) {
            None => None,
            Some("ref") => Some(SetTypeConf::Ref),
            Some("own") => Some(SetTypeConf::Own),
            Some("none") => Some(SetTypeConf::None_),
            Some("replace") => Some(SetTypeConf::Replace),
            _ => return Err(SynError::new(span, "unreachable result")),
        };
        Ok(choice)
    }
}

impl ClrScopeConf {
    pub(crate) fn parse_from_input(
        namevalue_params: &::std::collections::HashMap<&str, String>,
        span: proc_macro2::Span,
    ) -> ParseResult<Option<Self>> {
        let choice = match namevalue_params.get("scope").map(AsRef::as_ref) {
            None => None,
            Some("auto") => Some(ClrScopeConf::Auto),
            Some("option") => Some(ClrScopeConf::Option_),
            Some("all") => Some(ClrScopeConf::All),
            _ => return Err(SynError::new(span, "unreachable result")),
        };
        Ok(choice)
    }
}

impl VisibilityConf {
    pub(crate) fn parse_from_input(
        input: Option<&str>,
        span: proc_macro2::Span,
    ) -> ParseResult<Option<Self>> {
        let choice = match input {
            None => None,
            Some("disable") => Some(VisibilityConf::Disable),
            Some("public") => Some(VisibilityConf::Public),
            Some("crate") => Some(VisibilityConf::Crate),
            Some("private") => Some(VisibilityConf::Private),
            _ => return Err(SynError::new(span, "unreachable result")),
        };
        Ok(choice)
    }

    pub(crate) fn to_ts(self) -> Option<proc_macro2::TokenStream> {
        match self {
            VisibilityConf::Disable => None,
            VisibilityConf::Public => Some(quote!(pub)),
            VisibilityConf::Crate => Some(quote!(pub(crate))),
            VisibilityConf::Private => Some(quote!()),
        }
    }
}

impl SortTypeConf {
    pub(crate) fn parse_from_input(
        input: Option<&str>,
        span: proc_macro2::Span,
    ) -> ParseResult<Option<Self>> {
        let choice = match input {
            None => None,
            Some("asc") => Some(SortTypeConf::Ascending),
            Some("desc") => Some(SortTypeConf::Descending),
            _ => return Err(SynError::new(span, "unreachable result")),
        };
        Ok(choice)
    }

    pub(crate) fn is_ascending(self) -> bool {
        match self {
            SortTypeConf::Ascending => true,
            SortTypeConf::Descending => false,
        }
    }
}

impl MethodNameConf {
    pub(crate) fn parse_from_input(
        namevalue_params: &::std::collections::HashMap<&str, String>,
        span: proc_macro2::Span,
    ) -> ParseResult<Option<Self>> {
        let name_opt = namevalue_params.get("name").map(ToOwned::to_owned);
        let prefix_opt = namevalue_params.get("prefix").map(ToOwned::to_owned);
        let suffix_opt = namevalue_params.get("suffix").map(ToOwned::to_owned);
        if let Some(name) = name_opt {
            if prefix_opt.is_some() || suffix_opt.is_some() {
                Err(SynError::new(
                    span,
                    "do not set prefix or suffix if name was set",
                ))
            } else {
                Ok(Some(MethodNameConf::Name(name)))
            }
        } else {
            let choice = match (prefix_opt, suffix_opt) {
                (Some(prefix), Some(suffix)) => Some(MethodNameConf::Format { prefix, suffix }),
                (Some(prefix), None) => Some(MethodNameConf::Format {
                    prefix,
                    suffix: "".to_owned(),
                }),
                (None, Some(suffix)) => Some(MethodNameConf::Format {
                    prefix: "".to_owned(),
                    suffix,
                }),
                (None, None) => None,
            };
            Ok(choice)
        }
    }

    pub(crate) fn complete(&self, field_name: &syn::Ident) -> syn::Ident {
        let method_name = match self {
            MethodNameConf::Name(ref name) => name.to_owned(),
            MethodNameConf::Format { prefix, suffix } => {
                format!("{}{}{}", prefix, field_name.to_string(), suffix)
            }
        };
        syn::Ident::new(&method_name, field_name.span())
    }
}

impl OrdFieldConf {
    pub(crate) fn parse_from_path_params<'a>(
        path_params: &::std::collections::HashSet<&syn::Path>,
        options: &[&'a str],
        span: proc_macro2::Span,
        prop_type: PropertyType,
    ) -> ParseResult<(Option<&'a str>, Option<usize>)> {
        let mut sort_type = None;
        let mut number_opt = None;
        for p in path_params.iter() {
            let s = p
                .get_ident()
                .ok_or_else(|| SynError::new(p.span(), "this attribute should be a single ident"))?
                .to_string();
            if options.iter().any(|opt| *opt == s.as_str()) {
                if sort_type.is_some() {
                    return Err(SynError::new(
                        p.span(),
                        "this kind of attribute has been set twice",
                    ));
                }
                for opt in options.iter() {
                    if *opt == s.as_str() {
                        sort_type = Some(*opt);
                        break;
                    }
                }
            } else if &s.as_bytes()[..1] == b"_" {
                if prop_type != PropertyType::Field {
                    return Err(SynError::new(
                        p.span(),
                        "the serial number could not be set as a crate or container attribute",
                    ));
                } else if let Ok(n) = s.as_str()[1..].parse::<usize>() {
                    if number_opt.is_some() {
                        return Err(SynError::new(
                            p.span(),
                            "the serial number has been set twice",
                        ));
                    }
                    number_opt = Some(n);
                } else {
                    return Err(SynError::new(
                        p.span(),
                        "the serial number should be an unsigned number with a `_` prefix",
                    ));
                }
            } else {
                return Err(SynError::new(p.span(), "this attribute was unknown"));
            }
        }
        if prop_type == PropertyType::Field && number_opt.is_none() {
            Err(SynError::new(span, "no serial number was set"))
        } else {
            Ok((sort_type, number_opt))
        }
    }
}

impl ::std::default::Default for FieldConf {
    fn default() -> Self {
        Self {
            get: GetFieldConf {
                vis: VisibilityConf::Crate,
                name: MethodNameConf::Format {
                    prefix: "".to_owned(),
                    suffix: "".to_owned(),
                },
                typ: GetTypeConf::Auto,
            },
            set: SetFieldConf {
                vis: VisibilityConf::Crate,
                name: MethodNameConf::Format {
                    prefix: "set_".to_owned(),
                    suffix: "".to_owned(),
                },
                typ: SetTypeConf::Ref,
<<<<<<< HEAD
                strip_option: false,
=======
                full_option: false,
>>>>>>> bd8a8908
            },
            mut_: MutFieldConf {
                vis: VisibilityConf::Crate,
                name: MethodNameConf::Format {
                    prefix: "mut_".to_owned(),
                    suffix: "".to_owned(),
                },
            },
            clr: ClrFieldConf {
                vis: VisibilityConf::Crate,
                name: MethodNameConf::Format {
                    prefix: "clear_".to_owned(),
                    suffix: "".to_owned(),
                },
                scope: ClrScopeConf::Option_,
            },
            ord: OrdFieldConf {
                number: None,
                sort_type: SortTypeConf::Ascending,
            },
            skip: false,
        }
    }
}

impl FieldConf {
    fn apply_attrs(&mut self, meta: &syn::Meta, prop_type: PropertyType) -> ParseResult<()> {
        match meta {
            syn::Meta::Path(path) => {
                if path.is_ident(SKIP) {
                    self.skip = true;
                } else {
                    return Err(SynError::new(path.span(), "this attribute was unknown"));
                }
            }
            syn::Meta::List(list) => {
                let mut path_params = ::std::collections::HashSet::new();
                let mut namevalue_params = ::std::collections::HashMap::new();
                for nested_meta in list.nested.iter() {
                    match nested_meta {
                        syn::NestedMeta::Meta(meta) => match meta {
                            syn::Meta::Path(path) => {
                                if !path_params.insert(path) {
                                    return Err(SynError::new(
                                        path.span(),
                                        "this attribute has been set twice",
                                    ));
                                }
                            }
                            syn::Meta::NameValue(mnv) => {
                                let syn::MetaNameValue { path, lit, .. } = mnv;
                                if let syn::Lit::Str(content) = lit {
                                    if namevalue_params.insert(path, content).is_some() {
                                        return Err(SynError::new(
                                            path.span(),
                                            "this attribute has been set twice",
                                        ));
                                    }
                                } else {
                                    return Err(SynError::new(
                                        lit.span(),
                                        "this literal should be a string literal",
                                    ));
                                }
                            }
                            _ => {
                                return Err(SynError::new(
                                    meta.span(),
                                    "this attribute should be a path or a name-value pair",
                                ));
                            }
                        },
                        syn::NestedMeta::Lit(lit) => {
                            return Err(SynError::new(
                                lit.span(),
                                "this attribute should not be a literal",
                            ));
                        }
                    }
                }
                if path_params.is_empty() && namevalue_params.is_empty() {
                    return Err(SynError::new(
                        list.span(),
                        "this attribute should not be empty",
                    ));
                }
                match list
                    .path
                    .get_ident()
                    .ok_or_else(|| {
                        SynError::new(list.path.span(), "this attribute should be a single ident")
                    })?
                    .to_string()
                    .as_ref()
                {
                    "get" => {
                        let paths = check_path_params(&path_params, &[VISIBILITY_OPTIONS])?;
                        let namevalues = check_namevalue_params(
                            &namevalue_params,
                            &[NAME_OPTION, PREFIX_OPTION, SUFFIX_OPTION, GET_TYPE_OPTIONS],
                        )?;
                        if let Some(choice) =
                            VisibilityConf::parse_from_input(paths[0], list.path.span())?
                        {
                            self.get.vis = choice;
                        }
                        if let Some(choice) =
                            MethodNameConf::parse_from_input(&namevalues, list.path.span())?
                        {
                            self.get.name = choice;
                        }
                        if let Some(choice) =
                            GetTypeConf::parse_from_input(&namevalues, list.path.span())?
                        {
                            self.get.typ = choice;
                        }
                    }
                    "set" => {
<<<<<<< HEAD
                        let paths = check_path_params(&path_params, &[VISIBILITY_OPTIONS, STRIP_OPTION])?;
=======
                        let paths = check_path_params(
                            &path_params,
                            &[VISIBILITY_OPTIONS, SET_OPTION_FULL_OPTION],
                        )?;
>>>>>>> bd8a8908
                        let namevalues = check_namevalue_params(
                            &namevalue_params,
                            &[NAME_OPTION, PREFIX_OPTION, SUFFIX_OPTION, SET_TYPE_OPTIONS],
                        )?;
                        if let Some(choice) =
                            VisibilityConf::parse_from_input(paths[0], list.path.span())?
                        {
                            self.set.vis = choice;
                        }
                        self.set.full_option = paths[1].is_some();
                        if let Some(choice) =
                            MethodNameConf::parse_from_input(&namevalues, list.path.span())?
                        {
                            self.set.name = choice;
                        }
                        if let Some(choice) =
                            SetTypeConf::parse_from_input(&namevalues, list.path.span())?
                        {
                            self.set.typ = choice;
                        }
                        self.set.strip_option = paths[1].is_some();
                    }
                    "mut" => {
                        let paths = check_path_params(&path_params, &[VISIBILITY_OPTIONS])?;
                        let namevalues = check_namevalue_params(
                            &namevalue_params,
                            &[NAME_OPTION, PREFIX_OPTION, SUFFIX_OPTION],
                        )?;
                        if let Some(choice) =
                            VisibilityConf::parse_from_input(paths[0], list.path.span())?
                        {
                            self.mut_.vis = choice;
                        }
                        if let Some(choice) =
                            MethodNameConf::parse_from_input(&namevalues, list.path.span())?
                        {
                            self.mut_.name = choice;
                        }
                    }
                    "clr" => {
                        let paths = check_path_params(&path_params, &[VISIBILITY_OPTIONS])?;
                        let namevalues = check_namevalue_params(
                            &namevalue_params,
                            &[NAME_OPTION, PREFIX_OPTION, SUFFIX_OPTION, CLR_TYPE_OPTIONS],
                        )?;
                        if let Some(choice) =
                            VisibilityConf::parse_from_input(paths[0], list.path.span())?
                        {
                            self.mut_.vis = choice;
                        }
                        if let Some(choice) =
                            MethodNameConf::parse_from_input(&namevalues, list.path.span())?
                        {
                            self.mut_.name = choice;
                        }
                        if let Some(choice) =
                            ClrScopeConf::parse_from_input(&namevalues, list.path.span())?
                        {
                            self.clr.scope = choice;
                        }
                    }
                    "ord" => {
                        let (sort_type_opt, number_opt) = OrdFieldConf::parse_from_path_params(
                            &path_params,
                            SORT_TYPE_OPTIONS,
                            list.path.span(),
                            prop_type,
                        )?;
                        if let Some(choice) =
                            SortTypeConf::parse_from_input(sort_type_opt, list.path.span())?
                        {
                            self.ord.sort_type = choice;
                        }
                        self.ord.number = number_opt;
                    }
                    attr => {
                        return Err(SynError::new(
                            list.path.span(),
                            format!("unsupport attribute `{}`", attr),
                        ));
                    }
                }
            }
            syn::Meta::NameValue(name_value) => {
                return Err(SynError::new(
                    name_value.span(),
                    "this attribute should not be a name-value pair",
                ));
            }
        }
        Ok(())
    }
}

fn check_path_params<'a>(
    path_params: &::std::collections::HashSet<&syn::Path>,
    options: &[&[&'a str]],
) -> ParseResult<Vec<Option<&'a str>>> {
    let mut result = vec![None; options.len()];
    let mut find;
    for p in path_params.iter() {
        find = false;
        for (i, group) in options.iter().enumerate() {
            for opt in group.iter() {
                if p.is_ident(opt) {
                    find = true;
                    if result[i].is_some() {
                        return Err(SynError::new(
                            p.span(),
                            "this kind of attribute has been set twice",
                        ));
                    }
                    result[i] = Some(*opt);
                    break;
                }
            }
            if find {
                break;
            }
        }
        if !find {
            return Err(SynError::new(p.span(), "this attribute was unknown"));
        }
    }
    Ok(result)
}

fn check_namevalue_params<'a>(
    params: &::std::collections::HashMap<&syn::Path, &syn::LitStr>,
    options: &[(&'a str, Option<&[&'a str]>)],
) -> ParseResult<::std::collections::HashMap<&'a str, String>> {
    let mut result = ::std::collections::HashMap::new();
    let mut find;
    for (n, v) in params.iter() {
        find = false;
        let value = v.value();
        for (k, group_opt) in options.iter() {
            if n.is_ident(k) {
                if let Some(group) = group_opt {
                    for opt in group.iter() {
                        if &value == opt {
                            let _ = result.insert(*k, value.clone());
                            find = true;
                            break;
                        }
                    }
                    if find {
                        break;
                    }
                } else {
                    let _ = result.insert(*k, value);
                    find = true;
                    break;
                }
            }
        }
        if !find {
            return Err(SynError::new(n.span(), "this attribute was unknown"));
        }
    }
    Ok(result)
}

fn parse_attrs(
    span: proc_macro2::Span,
    mut conf: FieldConf,
    attrs: &[syn::Attribute],
    prop_type: PropertyType,
) -> ParseResult<FieldConf> {
    for attr in attrs.iter() {
        if let syn::AttrStyle::Outer = attr.style {
            let meta = attr
                .parse_meta()
                .map_err(|_| SynError::new(span, "failed to parse the attributes"))?;
            match meta {
                syn::Meta::Path(path) => {
                    if path.is_ident(ATTR_NAME) {
                        return Err(SynError::new(
                            path.span(),
                            "the attribute should not be a path",
                        ));
                    }
                }
                syn::Meta::List(list) => {
                    if list.path.is_ident(ATTR_NAME) {
                        if list.nested.is_empty() {
                            return Err(SynError::new(
                                list.span(),
                                "this attribute should not be empty",
                            ));
                        }
                        for nested_meta in list.nested.iter() {
                            parse_nested_meta(&mut conf, nested_meta, prop_type)?;
                        }
                    }
                }
                syn::Meta::NameValue(name_value) => {
                    if name_value.path.is_ident(ATTR_NAME) {
                        return Err(SynError::new(
                            name_value.span(),
                            "the attribute should not be a name-value pair",
                        ));
                    }
                }
            }
        }
    }
    Ok(conf)
}

fn parse_nested_meta(
    conf: &mut FieldConf,
    nested_meta: &syn::NestedMeta,
    prop_type: PropertyType,
) -> ParseResult<()> {
    match nested_meta {
        syn::NestedMeta::Meta(meta) => {
            conf.apply_attrs(meta, prop_type)?;
            Ok(())
        }
        syn::NestedMeta::Lit(lit) => Err(SynError::new(
            lit.span(),
            "the attribute in nested meta should not be a literal",
        )),
    }
}<|MERGE_RESOLUTION|>--- conflicted
+++ resolved
@@ -110,11 +110,7 @@
     pub(crate) vis: VisibilityConf,
     pub(crate) name: MethodNameConf,
     pub(crate) typ: SetTypeConf,
-<<<<<<< HEAD
-    pub(crate) strip_option: bool,
-=======
     pub(crate) full_option: bool,
->>>>>>> bd8a8908
 }
 
 #[derive(Clone)]
@@ -483,11 +479,7 @@
                     suffix: "".to_owned(),
                 },
                 typ: SetTypeConf::Ref,
-<<<<<<< HEAD
-                strip_option: false,
-=======
                 full_option: false,
->>>>>>> bd8a8908
             },
             mut_: MutFieldConf {
                 vis: VisibilityConf::Crate,
@@ -606,14 +598,10 @@
                         }
                     }
                     "set" => {
-<<<<<<< HEAD
-                        let paths = check_path_params(&path_params, &[VISIBILITY_OPTIONS, STRIP_OPTION])?;
-=======
                         let paths = check_path_params(
                             &path_params,
                             &[VISIBILITY_OPTIONS, SET_OPTION_FULL_OPTION],
                         )?;
->>>>>>> bd8a8908
                         let namevalues = check_namevalue_params(
                             &namevalue_params,
                             &[NAME_OPTION, PREFIX_OPTION, SUFFIX_OPTION, SET_TYPE_OPTIONS],
